NEWS
****

<<<<<<< HEAD
New in 1.18.1:

  * Issue 333: Fix: Handle non-ASCII characters in file paths to prevent
    segmentation faults in FSEvents callback.
=======
New in current-develop:

  * Added event flag CloseWrite: file open for write has been closed. 

  * kqueue_monitor: added support for CloseWrite, adding support for events of
    type NOTE_CLOSE_WRITE.

  * inotify_monitor: added support for CloseWrite, adding support for events of
    type IN_CLOSE_WRITE.
>>>>>>> 8f3fef52

New in 1.18.0:

  * The C++17 standard has been adopted: code has been rewritten and simplified
    to adobe new features of the C++17 standard library such as std::filesystem.

  * gettextize: gettext v. 0.22.5

  * Documentation: add reference to Go bindings.

  * Issue 313: Make -1, --one-event return $? when killed.

  * Remove unused or obsolete configuration checks.

  * Use the #include predefined notation to include generated configuration
    headers.

  * Use target CPPFLAGS instead of AM_CPPFLAGS.

  * Update FSEventStreamEventFlags flags and add support to macOS 10.13+
    features.

  * Issue 278: FSEvents monitor: Add support to for extended data, to allow file
    inodes to be collected with events.  This feature enables users to correlate
    rename events.

  * Issue 278: inotify monitor: Add support for correlation cookie.  This
    feature enables users to correlate rename events.

  * Add %c format specifier to print the event correlation id.

  * Require <mutex>, <atomic> and thread_local and remove checks and conditional
    code.

New in 1.17.1:

  * Issue 291: Configuration header leaked into public interface in v. 1.17.0.

New in 1.17.0:

  * Refactor code to replace usages of deprecated function
    FSEventStreamScheduleWithRunLoop with FSEventStreamSetDispatchQueue.

  * Issue 230: Improve responsiveness on macos: add support for
    kFSEventStreamCreateFlagNoDefer.

  * Issue 249: Man page still mentions fswatch-run.

  * Issue 255: Implement event bubbling.

  * Issue 256: -1 flag prints the file changed 3x before exiting.

New in 1.16.0:

  * Update FSEvents flags and add support to macOS 10.10+ features.

  * Issue 226: Add FreeBSD installation instructions.

  * Issue 243: PlatformSpecific instead of Updated on Darwin 19.4.

  * Issue 248: Update fswatch.7.in to add the Event Types section to the man
    page.

  * Issue 257: Update FreeBSD installation instructions.

  * Issue 260: Fix memory leak.

  * Issue 269: do not use global variable in function, pass parameter
    instead.

  * Issue 270: using both AC_CONFIG_MACRO_DIR and AC_CONFIG_MACRO_DIRS is
    deprecated in autoconf-2.71

  * Issue 272: Send AttributeModified on touch when using the FSevents monitor.

New in 1.14.0:

  * Issue 218: fswatch v1.13 ignores the --monitor parameter and always uses the
    default monitor.

New in 1.12.0:

  * Issue 178: Migrate usages of POSIX regular expressions (<regex.h>) to the
    C++11 regex library (<regex>).

  * Issue 191: Wrong error message is printed when inotify event queue
    overflows.

New in 1.11.3:

  * Issue 192: Make the build reproducible.

New in 1.11.2:

  * Issue 182: Generate a single message catalog for both fswatch and
    libfswatch.

  * NLS support can be disabled.

  * gettext is an optional dependency.

New in 1.11.1:

  * Issue 182: Remove mandatory dependency to git.

New in 1.11.0:

  * Issue 174: Allow a numeric event mask to be specified.

  * Issue 181: Make gettext an optional dependency.

New in 1.10.0:

  * Issue 60: Allow excluding file patterns by passing in a file.

  * Issue 119: Merge fswatch and libfswatch Autotools project into one.

  * Issue 141: Add Docker files for Linux distributions used for testing.

  * Add target to build fswatch on Alpine Linux and Debian.

New in 1.9.3:

  * Only libfswatch has been updated.

New in 1.9.2:

  * Issue 118: v. 1.9.0 breaks the -1 option.

New in 1.9.1:

  * Only libfswatch has been updated.

New in 1.9.0:

  * Issue 84: Add the possibility of scheduling a periodic event.

  * Issue 114: fswatch does not track newly created directories recursively when
    using the inotify monitor.

  * The AX_CXX_COMPILE_STDCXX macro was patched so that the switches it adds to
    the compiler are added to the preprocessor configuration as well.

New in 1.8.0:

  * Unsupported CMake files and CLion project files are included as a courtesy.

New in 1.7.0:

  * Issue 35: Support Solaris/Illumos File Events Notification API.

  * Issue 98: Add (-d, --directories) option to request the monitor to watch
    directories only during a recursive scan.

  * Issue 99: A monitor using the File Events Notification API of the
    Solaris/Illumos kernel has been added.

  * Issue 101: Add flag to watch file accesses.

New in 1.6.1:

  * Texinfo documentation now includes @dircategory and @direntry tags to be
    compatible with install-info.

New in 1.6.0:

  * fswatch can now be built on Microsoft Windows using Cygwin.

  * A monitor for Microsoft Windows has been added.

  * fswatch can report monitor buffer overflows (which cannot be avoided with
    certain monitors) as regular events for callers to recover gracefully.

  * Monitors can be customized by passing monitor-specific configuration
    properties.

New in 1.5.1:

  * fswatch-run scripts have been removed.

  * Dependency on at least one supported shell (Zsh or Bash) has been removed.

  * Fixes Issue 91: Can't compile fswatch 1.5.0 on FreeBSD 9.3-RELEASE.

New in 1.5.0:

  * Fix issue 46: Allow filtering by event type.

New in 1.4.7:

  * Fix bug in exclusion filter ordering (PR 75).

  * README.md improvements.

  * Documentation improvements.

New in 1.4.6:

  * Fix issue 74: Assertion failed on fsw_destroy_session.

New in 1.4.5.3:

  * Fix issue 67: 100% CPU usage while using libfswatch.  This issue only
    affects the inotify monitor, available only on Linux.

New in 1.4.5.2:

  * Fix issue 66: Exclude items with poll_monitor not considered.

New in 1.4.5.1:

  * Do not distribute wrapper scripts for shells which are not installed (the
    FreeBSD port system checks shebangs and complains).

New in 1.4.5:

  * Add custom record formats.

New in 1.4.4:

  * Localize fswatch and libfswatch using GNU gettext.

  * Add Italian (it) localization.

  * Add Spanish (es) localization.

New in 1.4.3.2:

  * Fix Makefile.am because of broken link when DESTDIR installs are performed.

New in 1.4.3.1:

  * Fix bug in fswatch-run wrapper script for ZSH which caused last argument not
    to be split when passed to xargs.

New in 1.4.3:

  * Add batch marker feature to delimit the boundaries of a batch of events.

  * Add Texinfo documentation.

  * libfswatch API is now versioned.

  * Improved Autoconf checks.

  * The inotify monitor now waits for events and honours the latency settings.

  * Automaticaly generate the ChangeLog using Git.

  * Update autogen.sh to honour some commonly used environment variables.

New in 1.4.2:

  * The inotify monitor now provides the same functionality provided by all the
    other monitors.  Recursive directory monitoring is now implemented.

  * Version and revision is now determined dynamically from Git by ancillary
    scripts invoked by the GNU Build System.

New in 1.4.1.1:

  * fswatch does not compile on OS X < 10.9 because some required C++11 classes
    are not supported by the C++ runtime.

New in 1.4.1:

  * fswatch does not compile on OS X < 10.9 because some required C++11 classes
    are not supported by the C++ runtime.

New in 1.4.0:

  * The libfswatch library has been added with bindings for C and C++.

  * fswatch let users specify the monitor to use by name.

New in 1.3.9:

  * Fix Issue 23: Add `--include [regex]` option.

  * Fix Issue 25: Add `--include [regex]` option.

  * Paths can be included using -i/--include and providing a set of regular
    expressions.

New in 1.3.8:

  * Fix Issue 34: Diagnostic messages were output by the inotify monitor even if
    fswatch was not run in verbose mode.

New in 1.3.7:

  * Fix Issue 32: Problems building fswatch 1.3.6 on Mac v10.8.5

  * Remove usages of C++11 initializer lists so that fswatch builds with older
    compiler.

New in 1.3.6:

  * Fix Issue 26: fswatch-run can't run a command with arguments.

  * fswatch-run scripts are provided for ZSH and Bash.

  * System is scanned during installation to check for ZSH and Bash
    availability.  Path of found shells is substituted in the corresponding
    scripts, otherwise the default /bin/[shell] is used.

  * If a supported shell is found, the fswatch-run symbolic link is created in
    the installation directory to the corresponding script.  The lookup order
    of the shells is:
    - ZSH.
    - Bash.

New in 1.3.5:

  * Fix Issue 27: Redirect usage text to standard error unless `-h` or
    `--help`.

  * Fix bug to write usage to standard error when invalid arguments are
    specified.

New in 1.3.4:

  * Fix bug in fswatch-run script to allow arguments to be passed to the
    command to run.

New in 1.3.3:

  * Add -o/--one-per-batch option to print a single message with the number of
    change events in the current batch.

  * Add fswatch-run shell script to mimic the behaviour of earlier fswatch
    versions and launch the specified command when change events are received.

New in 1.3.2:

  * fswatch has been merged with fsw (https://github.com/emcrisostomo/fsw).<|MERGE_RESOLUTION|>--- conflicted
+++ resolved
@@ -1,22 +1,20 @@
 NEWS
 ****
 
-<<<<<<< HEAD
+New in current-develop:
+
+  * Added event flag CloseWrite: file open for write has been closed. 
+
+  * kqueue_monitor: added support for CloseWrite, adding support for events of
+    type NOTE_CLOSE_WRITE.
+
+  * inotify_monitor: added support for CloseWrite, adding support for events of
+    type IN_CLOSE_WRITE.
+
 New in 1.18.1:
 
   * Issue 333: Fix: Handle non-ASCII characters in file paths to prevent
     segmentation faults in FSEvents callback.
-=======
-New in current-develop:
-
-  * Added event flag CloseWrite: file open for write has been closed. 
-
-  * kqueue_monitor: added support for CloseWrite, adding support for events of
-    type NOTE_CLOSE_WRITE.
-
-  * inotify_monitor: added support for CloseWrite, adding support for events of
-    type IN_CLOSE_WRITE.
->>>>>>> 8f3fef52
 
 New in 1.18.0:
 
