NEWS
****

<<<<<<< HEAD
New in master:

  * Remove unused or obsolete configuration checks.

  * Use the #include predefined notation to include generated configuration
    headers.

  * Use target CPPFLAGS instead of AM_CPPFLAGS.
=======
New in remove-mutex-conditional-support:
>>>>>>> b2660b18

  * Require <mutex>, <atomic> and thread_local and remove checks and conditional
    code.

New in 1.17.1:

  * Issue 291: Configuration header leaked into public interface in v. 1.17.0.

New in 1.17.0:

  * Refactor code to replace usages of deprecated function
    FSEventStreamScheduleWithRunLoop with FSEventStreamSetDispatchQueue.

  * Issue 230: Improve responsiveness on macos: add support for
    kFSEventStreamCreateFlagNoDefer.

  * Issue 249: Man page still mentions fswatch-run.

  * Issue 255: Implement event bubbling.

  * Issue 256: -1 flag prints the file changed 3x before exiting.

New in 1.16.0:

  * Update FSEvents flags and add support to macOS 10.10+ features.

  * Issue 226: Add FreeBSD installation instructions.

  * Issue 243: PlatformSpecific instead of Updated on Darwin 19.4.

  * Issue 248: Update fswatch.7.in to add the Event Types section to the man
    page.

  * Issue 257: Update FreeBSD installation instructions.

  * Issue 260: Fix memory leak.

  * Issue 269: do not use global variable in function, pass parameter
    instead.

  * Issue 270: using both AC_CONFIG_MACRO_DIR and AC_CONFIG_MACRO_DIRS is
    deprecated in autoconf-2.71

  * Issue 272: Send AttributeModified on touch when using the FSevents monitor.

New in 1.14.0:

  * Issue 218: fswatch v1.13 ignores the --monitor parameter and always uses the
    default monitor.

New in 1.12.0:

  * Issue 178: Migrate usages of POSIX regular expressions (<regex.h>) to the
    C++11 regex library (<regex>).

  * Issue 191: Wrong error message is printed when inotify event queue
    overflows.

New in 1.11.3:

  * Issue 192: Make the build reproducible.

New in 1.11.2:

  * Issue 182: Generate a single message catalog for both fswatch and
    libfswatch.

  * NLS support can be disabled.

  * gettext is an optional dependency.

New in 1.11.1:

  * Issue 182: Remove mandatory dependency to git.

New in 1.11.0:

  * Issue 174: Allow a numeric event mask to be specified.

  * Issue 181: Make gettext an optional dependency.

New in 1.10.0:

  * Issue 60: Allow excluding file patterns by passing in a file.

  * Issue 119: Merge fswatch and libfswatch Autotools project into one.

  * Issue 141: Add Docker files for Linux distributions used for testing.

  * Add target to build fswatch on Alpine Linux and Debian.

New in 1.9.3:

  * Only libfswatch has been updated.

New in 1.9.2:

  * Issue 118: v. 1.9.0 breaks the -1 option.

New in 1.9.1:

  * Only libfswatch has been updated.

New in 1.9.0:

  * Issue 84: Add the possibility of scheduling a periodic event.

  * Issue 114: fswatch does not track newly created directories recursively when
    using the inotify monitor.

  * The AX_CXX_COMPILE_STDCXX macro was patched so that the switches it adds to
    the compiler are added to the preprocessor configuration as well.

New in 1.8.0:

  * Unsupported CMake files and CLion project files are included as a courtesy.

New in 1.7.0:

  * Issue 35: Support Solaris/Illumos File Events Notification API.

  * Issue 98: Add (-d, --directories) option to request the monitor to watch
    directories only during a recursive scan.

  * Issue 99: A monitor using the File Events Notification API of the
    Solaris/Illumos kernel has been added.

  * Issue 101: Add flag to watch file accesses.

New in 1.6.1:

  * Texinfo documentation now includes @dircategory and @direntry tags to be
    compatible with install-info.

New in 1.6.0:

  * fswatch can now be built on Microsoft Windows using Cygwin.

  * A monitor for Microsoft Windows has been added.

  * fswatch can report monitor buffer overflows (which cannot be avoided with
    certain monitors) as regular events for callers to recover gracefully.

  * Monitors can be customized by passing monitor-specific configuration
    properties.

New in 1.5.1:

  * fswatch-run scripts have been removed.

  * Dependency on at least one supported shell (Zsh or Bash) has been removed.

  * Fixes Issue 91: Can't compile fswatch 1.5.0 on FreeBSD 9.3-RELEASE.

New in 1.5.0:

  * Fix issue 46: Allow filtering by event type.

New in 1.4.7:

  * Fix bug in exclusion filter ordering (PR 75).

  * README.md improvements.

  * Documentation improvements.

New in 1.4.6:

  * Fix issue 74: Assertion failed on fsw_destroy_session.

New in 1.4.5.3:

  * Fix issue 67: 100% CPU usage while using libfswatch.  This issue only
    affects the inotify monitor, available only on Linux.

New in 1.4.5.2:

  * Fix issue 66: Exclude items with poll_monitor not considered.

New in 1.4.5.1:

  * Do not distribute wrapper scripts for shells which are not installed (the
    FreeBSD port system checks shebangs and complains).

New in 1.4.5:

  * Add custom record formats.

New in 1.4.4:

  * Localize fswatch and libfswatch using GNU gettext.

  * Add Italian (it) localization.

  * Add Spanish (es) localization.

New in 1.4.3.2:

  * Fix Makefile.am because of broken link when DESTDIR installs are performed.

New in 1.4.3.1:

  * Fix bug in fswatch-run wrapper script for ZSH which caused last argument not
    to be split when passed to xargs.

New in 1.4.3:

  * Add batch marker feature to delimit the boundaries of a batch of events.

  * Add Texinfo documentation.

  * libfswatch API is now versioned.

  * Improved Autoconf checks.

  * The inotify monitor now waits for events and honours the latency settings.

  * Automaticaly generate the ChangeLog using Git.

  * Update autogen.sh to honour some commonly used environment variables.

New in 1.4.2:

  * The inotify monitor now provides the same functionality provided by all the
    other monitors.  Recursive directory monitoring is now implemented.

  * Version and revision is now determined dynamically from Git by ancillary
    scripts invoked by the GNU Build System.

New in 1.4.1.1:

  * fswatch does not compile on OS X < 10.9 because some required C++11 classes
    are not supported by the C++ runtime.

New in 1.4.1:

  * fswatch does not compile on OS X < 10.9 because some required C++11 classes
    are not supported by the C++ runtime.

New in 1.4.0:

  * The libfswatch library has been added with bindings for C and C++.

  * fswatch let users specify the monitor to use by name.

New in 1.3.9:

  * Fix Issue 23: Add `--include [regex]` option.

  * Fix Issue 25: Add `--include [regex]` option.

  * Paths can be included using -i/--include and providing a set of regular
    expressions.

New in 1.3.8:

  * Fix Issue 34: Diagnostic messages were output by the inotify monitor even if
    fswatch was not run in verbose mode.

New in 1.3.7:

  * Fix Issue 32: Problems building fswatch 1.3.6 on Mac v10.8.5

  * Remove usages of C++11 initializer lists so that fswatch builds with older
    compiler.

New in 1.3.6:

  * Fix Issue 26: fswatch-run can't run a command with arguments.

  * fswatch-run scripts are provided for ZSH and Bash.

  * System is scanned during installation to check for ZSH and Bash
    availability.  Path of found shells is substituted in the corresponding
    scripts, otherwise the default /bin/[shell] is used.

  * If a supported shell is found, the fswatch-run symbolic link is created in
    the installation directory to the corresponding script.  The lookup order
    of the shells is:
    - ZSH.
    - Bash.

New in 1.3.5:

  * Fix Issue 27: Redirect usage text to standard error unless `-h` or
    `--help`.

  * Fix bug to write usage to standard error when invalid arguments are
    specified.

New in 1.3.4:

  * Fix bug in fswatch-run script to allow arguments to be passed to the
    command to run.

New in 1.3.3:

  * Add -o/--one-per-batch option to print a single message with the number of
    change events in the current batch.

  * Add fswatch-run shell script to mimic the behaviour of earlier fswatch
    versions and launch the specified command when change events are received.

New in 1.3.2:

  * fswatch has been merged with fsw (https://github.com/emcrisostomo/fsw).<|MERGE_RESOLUTION|>--- conflicted
+++ resolved
@@ -1,7 +1,6 @@
 NEWS
 ****
 
-<<<<<<< HEAD
 New in master:
 
   * Remove unused or obsolete configuration checks.
@@ -10,9 +9,18 @@
     headers.
 
   * Use target CPPFLAGS instead of AM_CPPFLAGS.
-=======
-New in remove-mutex-conditional-support:
->>>>>>> b2660b18
+
+  * Update FSEventStreamEventFlags flags and add support to macOS 10.13+
+    features.
+
+  * Issue 278: FSEvents monitor: Add support to for extended data, to allow file
+    inodes to be collected with events.  This feature enables users to correlate
+    rename events.
+
+  * Issue 278: inotify monitor: Add support for correlation cookie.  This
+    feature enables users to correlate rename events.
+
+  * Add %c format specifier to print the event correlation id.
 
   * Require <mutex>, <atomic> and thread_local and remove checks and conditional
     code.
