NEWS
****

<<<<<<< HEAD
New in 278-correlate-renames

  * Update FSEventStreamEventFlags flags and add support to macOS 10.13+
    features.

  * Issue 278: FSEvents monitor: Add support to for extended data, to allow file
    inodes to be collected with events.  This feature enables users to correlate
    rename events.
=======
New in master:

  * Remove unused or obsolete configuration checks.

  * Use the #include predefined notation to include generated configuration
    headers.

  * Use target CPPFLAGS instead of AM_CPPFLAGS.

New in 1.17.1:

  * Issue 291: Configuration header leaked into public interface in v. 1.17.0.
>>>>>>> 253ae4e9

New in 1.17.0:

  * Refactor code to replace usages of deprecated function
    FSEventStreamScheduleWithRunLoop with FSEventStreamSetDispatchQueue.

  * Issue 230: Improve responsiveness on macos: add support for
    kFSEventStreamCreateFlagNoDefer.

  * Issue 249: Man page still mentions fswatch-run.

  * Issue 255: Implement event bubbling.

  * Issue 256: -1 flag prints the file changed 3x before exiting.

New in 1.16.0:

  * Update FSEvents flags and add support to macOS 10.10+ features.

  * Issue 226: Add FreeBSD installation instructions.

  * Issue 243: PlatformSpecific instead of Updated on Darwin 19.4.

  * Issue 248: Update fswatch.7.in to add the Event Types section to the man
    page.

  * Issue 257: Update FreeBSD installation instructions.

  * Issue 260: Fix memory leak.

  * Issue 269: do not use global variable in function, pass parameter
    instead.

  * Issue 270: using both AC_CONFIG_MACRO_DIR and AC_CONFIG_MACRO_DIRS is
    deprecated in autoconf-2.71

  * Issue 272: Send AttributeModified on touch when using the FSevents monitor.

New in 1.14.0:

  * Issue 218: fswatch v1.13 ignores the --monitor parameter and always uses the
    default monitor.

New in 1.12.0:

  * Issue 178: Migrate usages of POSIX regular expressions (<regex.h>) to the
    C++11 regex library (<regex>).

  * Issue 191: Wrong error message is printed when inotify event queue
    overflows.

New in 1.11.3:

  * Issue 192: Make the build reproducible.

New in 1.11.2:

  * Issue 182: Generate a single message catalog for both fswatch and
    libfswatch.

  * NLS support can be disabled.

  * gettext is an optional dependency.

New in 1.11.1:

  * Issue 182: Remove mandatory dependency to git.

New in 1.11.0:

  * Issue 174: Allow a numeric event mask to be specified.

  * Issue 181: Make gettext an optional dependency.

New in 1.10.0:

  * Issue 60: Allow excluding file patterns by passing in a file.

  * Issue 119: Merge fswatch and libfswatch Autotools project into one.

  * Issue 141: Add Docker files for Linux distributions used for testing.

  * Add target to build fswatch on Alpine Linux and Debian.

New in 1.9.3:

  * Only libfswatch has been updated.

New in 1.9.2:

  * Issue 118: v. 1.9.0 breaks the -1 option.

New in 1.9.1:

  * Only libfswatch has been updated.

New in 1.9.0:

  * Issue 84: Add the possibility of scheduling a periodic event.

  * Issue 114: fswatch does not track newly created directories recursively when
    using the inotify monitor.

  * The AX_CXX_COMPILE_STDCXX macro was patched so that the switches it adds to
    the compiler are added to the preprocessor configuration as well.

New in 1.8.0:

  * Unsupported CMake files and CLion project files are included as a courtesy.

New in 1.7.0:

  * Issue 35: Support Solaris/Illumos File Events Notification API.

  * Issue 98: Add (-d, --directories) option to request the monitor to watch
    directories only during a recursive scan.

  * Issue 99: A monitor using the File Events Notification API of the
    Solaris/Illumos kernel has been added.

  * Issue 101: Add flag to watch file accesses.

New in 1.6.1:

  * Texinfo documentation now includes @dircategory and @direntry tags to be
    compatible with install-info.

New in 1.6.0:

  * fswatch can now be built on Microsoft Windows using Cygwin.

  * A monitor for Microsoft Windows has been added.

  * fswatch can report monitor buffer overflows (which cannot be avoided with
    certain monitors) as regular events for callers to recover gracefully.

  * Monitors can be customized by passing monitor-specific configuration
    properties.

New in 1.5.1:

  * fswatch-run scripts have been removed.

  * Dependency on at least one supported shell (Zsh or Bash) has been removed.

  * Fixes Issue 91: Can't compile fswatch 1.5.0 on FreeBSD 9.3-RELEASE.

New in 1.5.0:

  * Fix issue 46: Allow filtering by event type.

New in 1.4.7:

  * Fix bug in exclusion filter ordering (PR 75).

  * README.md improvements.

  * Documentation improvements.

New in 1.4.6:

  * Fix issue 74: Assertion failed on fsw_destroy_session.

New in 1.4.5.3:

  * Fix issue 67: 100% CPU usage while using libfswatch.  This issue only
    affects the inotify monitor, available only on Linux.

New in 1.4.5.2:

  * Fix issue 66: Exclude items with poll_monitor not considered.

New in 1.4.5.1:

  * Do not distribute wrapper scripts for shells which are not installed (the
    FreeBSD port system checks shebangs and complains).

New in 1.4.5:

  * Add custom record formats.

New in 1.4.4:

  * Localize fswatch and libfswatch using GNU gettext.

  * Add Italian (it) localization.

  * Add Spanish (es) localization.

New in 1.4.3.2:

  * Fix Makefile.am because of broken link when DESTDIR installs are performed.

New in 1.4.3.1:

  * Fix bug in fswatch-run wrapper script for ZSH which caused last argument not
    to be split when passed to xargs.

New in 1.4.3:

  * Add batch marker feature to delimit the boundaries of a batch of events.

  * Add Texinfo documentation.

  * libfswatch API is now versioned.

  * Improved Autoconf checks.

  * The inotify monitor now waits for events and honours the latency settings.

  * Automaticaly generate the ChangeLog using Git.

  * Update autogen.sh to honour some commonly used environment variables.

New in 1.4.2:

  * The inotify monitor now provides the same functionality provided by all the
    other monitors.  Recursive directory monitoring is now implemented.

  * Version and revision is now determined dynamically from Git by ancillary
    scripts invoked by the GNU Build System.

New in 1.4.1.1:

  * fswatch does not compile on OS X < 10.9 because some required C++11 classes
    are not supported by the C++ runtime.

New in 1.4.1:

  * fswatch does not compile on OS X < 10.9 because some required C++11 classes
    are not supported by the C++ runtime.

New in 1.4.0:

  * The libfswatch library has been added with bindings for C and C++.

  * fswatch let users specify the monitor to use by name.

New in 1.3.9:

  * Fix Issue 23: Add `--include [regex]` option.

  * Fix Issue 25: Add `--include [regex]` option.

  * Paths can be included using -i/--include and providing a set of regular
    expressions.

New in 1.3.8:

  * Fix Issue 34: Diagnostic messages were output by the inotify monitor even if
    fswatch was not run in verbose mode.

New in 1.3.7:

  * Fix Issue 32: Problems building fswatch 1.3.6 on Mac v10.8.5

  * Remove usages of C++11 initializer lists so that fswatch builds with older
    compiler.

New in 1.3.6:

  * Fix Issue 26: fswatch-run can't run a command with arguments.

  * fswatch-run scripts are provided for ZSH and Bash.

  * System is scanned during installation to check for ZSH and Bash
    availability.  Path of found shells is substituted in the corresponding
    scripts, otherwise the default /bin/[shell] is used.

  * If a supported shell is found, the fswatch-run symbolic link is created in
    the installation directory to the corresponding script.  The lookup order
    of the shells is:
    - ZSH.
    - Bash.

New in 1.3.5:

  * Fix Issue 27: Redirect usage text to standard error unless `-h` or
    `--help`.

  * Fix bug to write usage to standard error when invalid arguments are
    specified.

New in 1.3.4:

  * Fix bug in fswatch-run script to allow arguments to be passed to the
    command to run.

New in 1.3.3:

  * Add -o/--one-per-batch option to print a single message with the number of
    change events in the current batch.

  * Add fswatch-run shell script to mimic the behaviour of earlier fswatch
    versions and launch the specified command when change events are received.

New in 1.3.2:

  * fswatch has been merged with fsw (https://github.com/emcrisostomo/fsw).<|MERGE_RESOLUTION|>--- conflicted
+++ resolved
@@ -1,7 +1,6 @@
 NEWS
 ****
 
-<<<<<<< HEAD
 New in 278-correlate-renames
 
   * Update FSEventStreamEventFlags flags and add support to macOS 10.13+
@@ -10,7 +9,7 @@
   * Issue 278: FSEvents monitor: Add support to for extended data, to allow file
     inodes to be collected with events.  This feature enables users to correlate
     rename events.
-=======
+
 New in master:
 
   * Remove unused or obsolete configuration checks.
@@ -23,7 +22,6 @@
 New in 1.17.1:
 
   * Issue 291: Configuration header leaked into public interface in v. 1.17.0.
->>>>>>> 253ae4e9
 
 New in 1.17.0:
 
