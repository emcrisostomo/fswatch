--- conflicted
+++ resolved
@@ -7,13 +7,8 @@
 msgstr ""
 "Project-Id-Version: fswatch 1.4.4\n"
 "Report-Msgid-Bugs-To: enrico.m.crisostomo@gmail.com\n"
-<<<<<<< HEAD
-"POT-Creation-Date: 2016-04-20 18:27+0200\n"
-"PO-Revision-Date: 2016-04-20 18:32+0200\n"
-=======
 "POT-Creation-Date: 2016-07-23 18:33+0200\n"
 "PO-Revision-Date: 2016-03-14 20:18+0100\n"
->>>>>>> c1d9895f
 "Last-Translator: Enrico Maria Crisostomo <enrico.m.crisostomo@gmail.com>\n"
 "Language-Team: Spanish <es@li.org>\n"
 "Language: es\n"
@@ -22,7 +17,7 @@
 "Content-Transfer-Encoding: 8bit\n"
 "Plural-Forms: nplurals=2; plural=(n != 1);\n"
 
-#: src/fswatch.cpp:137
+#: src/fswatch.cpp:133
 msgid ""
 "License GPLv3+: GNU GPL version 3 or later <http://gnu.org/licenses/gpl."
 "html>.\n"
@@ -30,157 +25,153 @@
 "Licencia GPLv3+: GNU GPL versión 3 o sucesiva <http://gnu.org/licenses/gpl."
 "html>.\n"
 
-#: src/fswatch.cpp:139
+#: src/fswatch.cpp:134
 msgid "This is free software: you are free to change and redistribute it.\n"
 msgstr "Éste es software libre: estás libre de cambiarlo y redistribuirlo.\n"
 
-#: src/fswatch.cpp:140
+#: src/fswatch.cpp:135
 msgid "There is NO WARRANTY, to the extent permitted by law.\n"
 msgstr "No hay NINGUNA GARANTÍA, en los límites permitidos por la ley.\n"
 
-#: src/fswatch.cpp:142
+#: src/fswatch.cpp:137
 msgid "Written by Enrico M. Crisostomo."
 msgstr "Escrito por Enrico M. Crisostomo."
 
-#: src/fswatch.cpp:150 src/fswatch.cpp:205
+#: src/fswatch.cpp:145 src/fswatch.cpp:185
 msgid "Usage:\n"
 msgstr "Uso:\n"
 
-#: src/fswatch.cpp:151
+#: src/fswatch.cpp:146
 msgid " [OPTION] ... path ...\n"
 msgstr " [OPCIÓN] ... ruta ...\n"
 
-#: src/fswatch.cpp:153 src/fswatch.cpp:208
+#: src/fswatch.cpp:148 src/fswatch.cpp:188
 msgid "Options:\n"
 msgstr "Opciones:\n"
 
-#: src/fswatch.cpp:155
+#: src/fswatch.cpp:149
 msgid "Use the ASCII NUL character (0) as line separator.\n"
 msgstr "Usa el carácter ASCII NUL (0) como separador de línea.\n"
 
-#: src/fswatch.cpp:157
+#: src/fswatch.cpp:150
 msgid "Exit fswatch after the first set of events is received.\n"
 msgstr "Sal de fswatch después de recibir el primer conjunto de eventos.\n"
 
-#: src/fswatch.cpp:159
+#: src/fswatch.cpp:151
 msgid "Allow a monitor to overflow and report it as a change event.\n"
 msgstr "Permite a un monitor desbordar y comunicarlo como evento de cambio.\n"
 
-#: src/fswatch.cpp:161
+#: src/fswatch.cpp:152
 msgid "Print a marker at the end of every batch.\n"
 msgstr "Muestra un marcador al final de cada batch.\n"
 
-#: src/fswatch.cpp:163
+#: src/fswatch.cpp:153
 msgid "Filter the event by the specified type.\n"
 msgstr "Filtra eventos del tipo especificado.\n"
 
-#: src/fswatch.cpp:164
+#: src/fswatch.cpp:154
 msgid "Watch file accesses.\n"
 msgstr "Observa accesos a ficheros.\n"
 
-#: src/fswatch.cpp:165
+#: src/fswatch.cpp:155
 msgid "Watch directories only.\n"
 msgstr "Observa solo carpetas.\n"
 
-#: src/fswatch.cpp:166
+#: src/fswatch.cpp:156
 msgid "Exclude paths matching REGEX.\n"
 msgstr "Excluye rutas que satisfacen a REGEX.\n"
 
-#: src/fswatch.cpp:168
+#: src/fswatch.cpp:157
 msgid "Use extended regular expressions.\n"
 msgstr "Usa expresiones regulares extendidas.\n"
 
-#: src/fswatch.cpp:170
-msgid "Load filters from file."
-msgstr "Carga filtros desde fichero."
-
-#: src/fswatch.cpp:172
+#: src/fswatch.cpp:158
 msgid "Use the specified record format."
 msgstr "Usa el monitor especificado."
 
-#: src/fswatch.cpp:174
+#: src/fswatch.cpp:159
 msgid "Print the event time using the specified format.\n"
 msgstr ""
 "Muestra el marcador de tiempo del evento usando el formato especificado.\n"
 
-#: src/fswatch.cpp:175
+#: src/fswatch.cpp:160
 msgid "Fire idle events.\n"
 msgstr "Disparando evento de inactividad.\n"
 
-#: src/fswatch.cpp:176
+#: src/fswatch.cpp:161
 msgid "Show this message.\n"
 msgstr "Enseña este mensaje.\n"
 
-#: src/fswatch.cpp:177
+#: src/fswatch.cpp:162
 msgid "Include paths matching REGEX.\n"
 msgstr "Incluye rutas que satisfacen a REGEX.\n"
 
-#: src/fswatch.cpp:179
+#: src/fswatch.cpp:163
 msgid "Use case insensitive regular expressions.\n"
 msgstr "Usa expresiones regulares no sensibles a mayúsculas.\n"
 
-#: src/fswatch.cpp:180
+#: src/fswatch.cpp:164
 msgid "Set the latency.\n"
 msgstr "Establece la latencia.\n"
 
-#: src/fswatch.cpp:181
+#: src/fswatch.cpp:165
 msgid "Follow symbolic links.\n"
 msgstr "Sigue a los enlaces simbólicos.\n"
 
-#: src/fswatch.cpp:182
+#: src/fswatch.cpp:166
 msgid "List the available monitors.\n"
 msgstr "Muestra la lista de los monitors disponibles.\n"
 
-#: src/fswatch.cpp:183
+#: src/fswatch.cpp:167
 msgid "Use the specified monitor.\n"
 msgstr "Usa el monitor especificado.\n"
 
-#: src/fswatch.cpp:185
+#: src/fswatch.cpp:169
 msgid "Define the specified property.\n"
 msgstr "Define la propiedad especificada.\n"
 
-#: src/fswatch.cpp:186
+#: src/fswatch.cpp:170
 msgid "Print a numeric event mask.\n"
 msgstr "Muestra una máscara de evento numérica.\n"
 
-#: src/fswatch.cpp:188
+#: src/fswatch.cpp:171
 msgid "Print a single message with the number of change events.\n"
 msgstr "Muestra un único mensaje con el número de eventos de cambio.\n"
 
-#: src/fswatch.cpp:189
+#: src/fswatch.cpp:172
 msgid "Recurse subdirectories.\n"
 msgstr "Procesa recursivamente a las carpetas.\n"
 
-#: src/fswatch.cpp:190
+#: src/fswatch.cpp:173
 msgid "Print the event timestamp.\n"
 msgstr "Muestra el marcador de tiempo del evento.\n"
 
-#: src/fswatch.cpp:192
+#: src/fswatch.cpp:174
 msgid "Print the event time as UTC time.\n"
 msgstr "Muestra el marcador de tiempo en formato UTC.\n"
 
-#: src/fswatch.cpp:193
+#: src/fswatch.cpp:175
 msgid "Print verbose output.\n"
 msgstr "Muestra mensajes detallados.\n"
 
-#: src/fswatch.cpp:194
+#: src/fswatch.cpp:176
 msgid "Print the version of "
 msgstr "Muestra la versión de "
 
-#: src/fswatch.cpp:195
+#: src/fswatch.cpp:176
 msgid " and exit.\n"
 msgstr " y sal.\n"
 
-#: src/fswatch.cpp:196
+#: src/fswatch.cpp:177
 msgid "Print the event flags.\n"
 msgstr "Muestra a los flags de evento.\n"
 
-#: src/fswatch.cpp:199
+#: src/fswatch.cpp:179
 msgid "Print event flags using the specified separator."
 msgstr ""
 "Muestra el marcador de tiempo del evento usando el formato especificado."
 
-#: src/fswatch.cpp:234
+#: src/fswatch.cpp:214
 msgid ""
 "Available monitors in this platform:\n"
 "\n"
@@ -188,7 +179,7 @@
 "Monitors disponibles en esta plataforma:\n"
 "\n"
 
-#: src/fswatch.cpp:237
+#: src/fswatch.cpp:217
 msgid ""
 "\n"
 "See the man page for more information.\n"
@@ -198,96 +189,92 @@
 "Consulta a la página man para más informaciones.\n"
 "\n"
 
-#: src/fswatch.cpp:239
+#: src/fswatch.cpp:219
 msgid "Report bugs to <"
 msgstr "Envía bugs a <"
 
-#: src/fswatch.cpp:240
+#: src/fswatch.cpp:220
 msgid " home page: <"
 msgstr " home page: <"
 
-#: src/fswatch.cpp:251
+#: src/fswatch.cpp:231
 msgid "Executing termination handler.\n"
 msgstr "Ejecutando el manejador de terminación.\n"
 
-#: src/fswatch.cpp:273
+#: src/fswatch.cpp:253
 msgid "Invalid value: "
 msgstr "Valor inválido: "
 
-#: src/fswatch.cpp:279
+#: src/fswatch.cpp:259
 msgid "Value out of range: "
 msgstr "Valor fuera de rango: "
 
-#: src/fswatch.cpp:295
+#: src/fswatch.cpp:275
 msgid "SIGTERM handler registered.\n"
 msgstr "Gestor de SIGTERM registrado.\n"
 
-#: src/fswatch.cpp:299
+#: src/fswatch.cpp:279
 msgid "SIGTERM handler registration failed."
 msgstr "Registración del gestor de SIGTERM fallada."
 
-#: src/fswatch.cpp:304
+#: src/fswatch.cpp:284
 msgid "SIGABRT handler registered.\n"
 msgstr "Gestor de SIGABRT registrado.\n"
 
-#: src/fswatch.cpp:308
+#: src/fswatch.cpp:288
 msgid "SIGABRT handler registration failed."
 msgstr "Registración del gestor de SIGABRT fallada."
 
-#: src/fswatch.cpp:313
+#: src/fswatch.cpp:293
 msgid "SIGINT handler registered.\n"
 msgstr "Gestor de SIGINT registrado.\n"
 
-#: src/fswatch.cpp:317
+#: src/fswatch.cpp:297
 msgid "SIGINT handler registration failed"
 msgstr "Registración del gestor de SIGINT fallada"
 
-#: src/fswatch.cpp:338
+#: src/fswatch.cpp:317
 msgid "<date format error>"
 msgstr "<formato de data erróneo>"
 
-#: src/fswatch.cpp:435
+#: src/fswatch.cpp:414
 #, c-format
 msgid "Adding path: %s\n"
 msgstr "Añadiendo ruta: %s\n"
 
-#: src/fswatch.cpp:468
-msgid "Invalid filter: "
-msgstr "Filtro inválido: "
-
-#: src/fswatch.cpp:667
+#: src/fswatch.cpp:629
 msgid "Invalid property format."
 msgstr "Formato de propiedad inválido."
 
-#: src/fswatch.cpp:702
+#: src/fswatch.cpp:659
 msgid ""
 "--format is incompatible with any other format option such as -t and -x."
 msgstr ""
 "--format no es compatible con otras opciones de formato tales como -t y -x."
 
-#: src/fswatch.cpp:709
+#: src/fswatch.cpp:665
 msgid "--format is incompatible with -o."
 msgstr "--format no es compatible con -o."
 
-#: src/fswatch.cpp:724
+#: src/fswatch.cpp:680
 msgid "Invalid format."
 msgstr "Nombre de monitor inválido."
 
-#: src/fswatch.cpp:836
+#: src/fswatch.cpp:792
 msgid "Invalid number of arguments."
 msgstr "Número de argumentos inválidos."
 
-#: src/fswatch.cpp:842
+#: src/fswatch.cpp:798
 msgid "Invalid monitor name."
 msgstr "Nombre de monitor inválido."
 
-#: src/fswatch.cpp:867
+#: src/fswatch.cpp:817
 msgid "An error occurred and the program will be terminated.\n"
 msgstr "Ha ocurrido un error y el programa terminará.\n"
 
-#: src/fswatch.cpp:875
-msgid "An unknown error occurred and the program will be terminated.\n"
-msgstr "Ha ocurrido un error desconocido y el programa terminará.\n"
+#: src/fswatch.cpp:824
+msgid "An unknown error occurred and the program will be terminated."
+msgstr "Ha ocurrido un error desconocido y el programa terminará."
 
 #~ msgid "Done.\n"
 #~ msgstr "Hecho.\n"
