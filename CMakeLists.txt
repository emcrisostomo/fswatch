--- conflicted
+++ resolved
@@ -14,11 +14,7 @@
 # this program.  If not, see <http://www.gnu.org/licenses/>.
 #
 cmake_minimum_required(VERSION 3.14)
-<<<<<<< HEAD
-project(fswatch VERSION 1.18.1 LANGUAGES C CXX)
-=======
 project(fswatch VERSION 1.19.0 LANGUAGES C CXX)
->>>>>>> 8f3fef52
 
 #@formatter:off
 set(PACKAGE           "${PROJECT_NAME}")
